﻿// Copyright (c) Wiesław Šoltés. All rights reserved.
// Licensed under the MIT license. See LICENSE file in the project root for full license information.
using System.Collections.Generic;

namespace Dock.Model.UnitTests
{
    public class TestDock : IDock
    {
        public string Id { get; set; }
        public string Title { get; set; }
        public object Context { get; set; }
        public IView Parent { get; set; }
        public IList<IView> Views { get; set; }
        public IView CurrentView { get; set; }
        public IView DefaultView { get; set; }
        public IView FocusedView { get; set; }
        public bool IsActive { get; set; }
        public bool CanGoBack => false;
        public bool CanGoForward => false;
        public IList<IDockWindow> Windows { get; set; }
        public IDockFactory Factory { get; set; }
<<<<<<< HEAD
        public bool IsCollapsable { get; set; } = true;
=======
        public double Proportion { get; set; } = double.NaN;
>>>>>>> 4f5fe0d2

        public bool OnClose()
        {
            throw new System.NotImplementedException();
        }

        public void OnSelected()
        {
            throw new System.NotImplementedException();
        }

        public void GoBack()
        {
            throw new System.NotImplementedException();
        }

        public void GoForward()
        {
            throw new System.NotImplementedException();
        }

        public void Navigate(object root)
        {
            throw new System.NotImplementedException();
        }

        public void ShowWindows()
        {
            throw new System.NotImplementedException();
        }

        public void ExitWindows()
        {
            throw new System.NotImplementedException();
        }

        public void Close()
        {
            throw new System.NotImplementedException();
        }
    }
}<|MERGE_RESOLUTION|>--- conflicted
+++ resolved
@@ -19,11 +19,8 @@
         public bool CanGoForward => false;
         public IList<IDockWindow> Windows { get; set; }
         public IDockFactory Factory { get; set; }
-<<<<<<< HEAD
         public bool IsCollapsable { get; set; } = true;
-=======
         public double Proportion { get; set; } = double.NaN;
->>>>>>> 4f5fe0d2
 
         public bool OnClose()
         {
