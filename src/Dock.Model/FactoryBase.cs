--- conflicted
+++ resolved
@@ -373,13 +373,7 @@
         /// <inheritdoc/>
         public virtual void PinDockable(IDockable dockable)
         {
-<<<<<<< HEAD
             if (dockable.Owner is IPinDock pinContainer)
-=======
-            // TODO: Implement dockable pinning.
-
-            if (FindRoot(dockable, x => true) is IRootDock root)
->>>>>>> e53f6d67
             {
                 pinContainer.AutoHide = !pinContainer.AutoHide;
             }
